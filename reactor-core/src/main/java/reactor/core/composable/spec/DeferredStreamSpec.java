/*
 * Copyright (c) 2011-2013 GoPivotal, Inc. All Rights Reserved.
 *
 * Licensed under the Apache License, Version 2.0 (the "License");
 * you may not use this file except in compliance with the License.
 * You may obtain a copy of the License at
 *
 *       http://www.apache.org/licenses/LICENSE-2.0
 *
 * Unless required by applicable law or agreed to in writing, software
 * distributed under the License is distributed on an "AS IS" BASIS,
 * WITHOUT WARRANTIES OR CONDITIONS OF ANY KIND, either express or implied.
 * See the License for the specific language governing permissions and
 * limitations under the License.
 */
package reactor.core.composable.spec;

import reactor.core.Environment;
import reactor.core.Observable;
import reactor.core.action.BufferAction;
import reactor.core.composable.Composable;
import reactor.core.composable.Deferred;
import reactor.core.composable.Stream;
<<<<<<< HEAD
import reactor.event.dispatch.DispatchingAssistant;
=======
import reactor.event.Event;
>>>>>>> 262f7ce5
import reactor.event.selector.Selector;
import reactor.tuple.Tuple2;

/**
 * A helper class for specifying a {@link Deferred} {@link Stream}.
 *
 * @param <T> The type of values that the stream will contain
 * @author Jon Brisbin
 * @author Stephane Maldini
 */
public final class DeferredStreamSpec<T> extends ComposableSpec<DeferredStreamSpec<T>, Deferred<T, Stream<T>>> {

	private int batchSize = -1;

	/**
	 * Configures the stream to have the given {@code batchSize}. A value of {@code -1}, which
	 * is the default configuration, configures the stream to not be batched.
	 *
	 * @param batchSize The batch size of the stream
	 * @return {@code this}
	 */
	public DeferredStreamSpec<T> batchSize(int batchSize) {
		this.batchSize = batchSize;
		return this;
	}

	@Override
	protected Deferred<T, Stream<T>> createComposable(Environment env, Observable observable,
<<<<<<< HEAD
	                                                  Tuple2<Selector, Object> accept,
	                                                  DispatchingAssistant dispatchingAssistant) {
		Stream<T> stream = new Stream<T>(observable, batchSize, values, parent, accept, env);
		return new Deferred<T, Stream<T>>(stream);
=======
	                                                  Tuple2<Selector, Object> accept) {
		Stream<T> stream =
				new Stream<T>(observable, batchSize, null, accept, env);
		if (batchSize > 1) {
			return new BatchStreamDeferred<T>(stream, batchSize);
		} else {
			return new Deferred<T, Stream<T>>(stream);
		}

>>>>>>> 262f7ce5
	}

	private static class BatchStreamDeferred<T> extends Deferred<T, Stream<T>> {
		private final BufferAction<T> consumer;

		public BatchStreamDeferred(Stream<T> stream, int batchSize) {
			super(stream);
			consumer = batcher(batchSize);
		}

		@Override
		public void acceptEvent(Event<T> value) {
			consumer.accept(value);
		}
	}
}<|MERGE_RESOLUTION|>--- conflicted
+++ resolved
@@ -21,11 +21,7 @@
 import reactor.core.composable.Composable;
 import reactor.core.composable.Deferred;
 import reactor.core.composable.Stream;
-<<<<<<< HEAD
-import reactor.event.dispatch.DispatchingAssistant;
-=======
 import reactor.event.Event;
->>>>>>> 262f7ce5
 import reactor.event.selector.Selector;
 import reactor.tuple.Tuple2;
 
@@ -54,12 +50,6 @@
 
 	@Override
 	protected Deferred<T, Stream<T>> createComposable(Environment env, Observable observable,
-<<<<<<< HEAD
-	                                                  Tuple2<Selector, Object> accept,
-	                                                  DispatchingAssistant dispatchingAssistant) {
-		Stream<T> stream = new Stream<T>(observable, batchSize, values, parent, accept, env);
-		return new Deferred<T, Stream<T>>(stream);
-=======
 	                                                  Tuple2<Selector, Object> accept) {
 		Stream<T> stream =
 				new Stream<T>(observable, batchSize, null, accept, env);
@@ -69,7 +59,6 @@
 			return new Deferred<T, Stream<T>>(stream);
 		}
 
->>>>>>> 262f7ce5
 	}
 
 	private static class BatchStreamDeferred<T> extends Deferred<T, Stream<T>> {
